// src/app/api/backend/documents/route.ts
import { NextRequest, NextResponse } from 'next/server';
import backendClient from '@/lib/backend-client';

/**
 * @fileOverview API Proxy para documentos del backend Spring Boot
 * Proporciona acceso a los endpoints de documentos con filtros y paginación
 */

export async function GET(request: NextRequest) {
  try {
    const { searchParams } = new URL(request.url);
    
    // Extraer parámetros de consulta para filtros
    const params = {
      estado: searchParams.get('estado') || undefined,
      tipoDocumentoId: searchParams.get('tipoDocumentoId') || undefined,
<<<<<<< HEAD
      usuario: searchParams.get('usuarioId') || undefined,
=======
      usuario: searchParams.get('usuario') || undefined,
>>>>>>> 1a64c3b3
      fechaDesde: searchParams.get('fechaDesde') || undefined,
      fechaHasta: searchParams.get('fechaHasta') || undefined,
      busqueda: searchParams.get('busqueda') || undefined,
      page: searchParams.get('page') ? parseInt(searchParams.get('page')!) : undefined,
      size: searchParams.get('size') ? parseInt(searchParams.get('size')!) : undefined,
      sort: searchParams.get('sort') || undefined,
      direction: searchParams.get('direction') || undefined,
    };

    console.log('📄 Fetching documents with params:', params);

    const response = await backendClient.getDocuments(params);
    
    if (!response.success) {
      console.error('Error fetching documents:', response.error);
      return NextResponse.json({
        success: false,
        error: response.error,
        timestamp: new Date().toISOString()
      }, { status: 500 });
    }

    return NextResponse.json({
      success: true,
      data: response.data,
      timestamp: new Date().toISOString()
    });

  } catch (error) {
    console.error('Documents API error:', error);
    
    return NextResponse.json({
      success: false,
      error: 'Failed to fetch documents',
      details: error instanceof Error ? error.message : 'Unknown error',
      timestamp: new Date().toISOString()
    }, { status: 500 });
  }
}

export async function PATCH(request: NextRequest) {
  try {
    const { searchParams } = new URL(request.url);
    const documentId = searchParams.get('id');
    const action = searchParams.get('action');

    if (!documentId) {
      return NextResponse.json({
        success: false,
        error: 'Document ID is required',
        timestamp: new Date().toISOString()
      }, { status: 400 });
    }

    if (!action || !['approve', 'reject'].includes(action)) {
      return NextResponse.json({
        success: false,
        error: 'Valid action (approve/reject) is required',
        timestamp: new Date().toISOString()
      }, { status: 400 });
    }

    let response;

    if (action === 'approve') {
      console.log('✅ Approving document:', documentId);
      response = await backendClient.approveDocument(documentId);
    } else if (action === 'reject') {
      const body = await request.json();
      const motivo = body.motivo || 'No especificado';
      
      console.log('❌ Rejecting document:', documentId, 'Reason:', motivo);
      response = await backendClient.rejectDocument(documentId, motivo);
    }

    if (!response || !response.success) {
      console.error(`Error ${action}ing document:`, response?.error);
      return NextResponse.json({
        success: false,
        error: response?.error || `Failed to ${action} document`,
        timestamp: new Date().toISOString()
      }, { status: 500 });
    }

    return NextResponse.json({
      success: true,
      data: response.data,
      message: `Document ${action}ed successfully`,
      timestamp: new Date().toISOString()
    });

  } catch (error) {
    console.error('Document action error:', error);
    
    return NextResponse.json({
      success: false,
      error: 'Failed to process document action',
      details: error instanceof Error ? error.message : 'Unknown error',
      timestamp: new Date().toISOString()
    }, { status: 500 });
  }
}

export async function DELETE(request: NextRequest) {
  try {
    const { searchParams } = new URL(request.url);
    const documentId = searchParams.get('id');

    if (!documentId) {
      return NextResponse.json({
        success: false,
        error: 'Document ID is required',
        timestamp: new Date().toISOString()
      }, { status: 400 });
    }

    console.log('🗑️ [Proxy] Eliminando documento:', documentId);

    const response = await backendClient.deleteDocument(documentId);
    
    if (!response.success) {
      console.error('Error deleting document:', response.error);
      return NextResponse.json({
        success: false,
        error: response.error,
        timestamp: new Date().toISOString()
      }, { status: 500 });
    }

    return NextResponse.json({
      success: true,
      data: response.data,
      message: 'Document deleted successfully',
      timestamp: new Date().toISOString()
    });

  } catch (error) {
    console.error('Document deletion error:', error);
    
    return NextResponse.json({
      success: false,
      error: 'Failed to delete document',
      details: error instanceof Error ? error.message : 'Unknown error',
      timestamp: new Date().toISOString()
    }, { status: 500 });
  }
}<|MERGE_RESOLUTION|>--- conflicted
+++ resolved
@@ -15,11 +15,7 @@
     const params = {
       estado: searchParams.get('estado') || undefined,
       tipoDocumentoId: searchParams.get('tipoDocumentoId') || undefined,
-<<<<<<< HEAD
-      usuario: searchParams.get('usuarioId') || undefined,
-=======
       usuario: searchParams.get('usuario') || undefined,
->>>>>>> 1a64c3b3
       fechaDesde: searchParams.get('fechaDesde') || undefined,
       fechaHasta: searchParams.get('fechaHasta') || undefined,
       busqueda: searchParams.get('busqueda') || undefined,
